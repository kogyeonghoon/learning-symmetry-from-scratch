for data generation:

python generate_data.py --experiment=KdV --train_samples=1024 --valid_samples=1024 --test_samples=4096 --L=128 --suffix default --batch_size 4096 --device cuda
python generate_data.py --experiment=KS --train_samples=1024 --valid_samples=1024 --test_samples=4096 --L=64 --nt=500 --suffix default --batch_size 4096 --device cuda
python generate_data.py --experiment=Burgers --train_samples=1024 --valid_samples=1024 --test_samples=4096 --end_time=18. --nt=180 --suffix default --batch_size 4096 --device cuda
python generate_data.py --experiment=nKdV --train_samples=1024 --valid_samples=1024 --test_samples=4096 --L=128 --suffix default --batch_size 4096 --device cuda
python generate_data.py --experiment=cKdV --train_samples=1024 --valid_samples=1024 --test_samples=4096 --L=128 --suffix default --batch_size 4096 --device cuda

for learning:
<<<<<<< HEAD
python train_pde_symmetry.py --pde KdV --sigma 0.4 --weight_ortho 3
=======

python train_pde_symmetry.py --pde KdV --exp_name exp001 --sigma 0.4 --weight_ortho 3
>>>>>>> 6db82e58

for augmentation:

python train_fno.py --device cuda --pde KdV --train_samples 512 --n_delta 4 --transform_batch_size 32 --delta_exp exp001 --sigma 0.1 0.1 0.1 0 --n_transform 16 --p_original 0.5<|MERGE_RESOLUTION|>--- conflicted
+++ resolved
@@ -7,12 +7,7 @@
 python generate_data.py --experiment=cKdV --train_samples=1024 --valid_samples=1024 --test_samples=4096 --L=128 --suffix default --batch_size 4096 --device cuda
 
 for learning:
-<<<<<<< HEAD
 python train_pde_symmetry.py --pde KdV --sigma 0.4 --weight_ortho 3
-=======
-
-python train_pde_symmetry.py --pde KdV --exp_name exp001 --sigma 0.4 --weight_ortho 3
->>>>>>> 6db82e58
 
 for augmentation:
 
